--- conflicted
+++ resolved
@@ -67,13 +67,8 @@
                                 + ", falling back to " + maxElements + ".");
             }
         } else {
-<<<<<<< HEAD
-            // calculate roughly 10 MiB worth
-            return (10485760 - (10485760 % size) - size) / size;
-=======
             // return somewhat reasonable (power of two) number of elements
             maxElements = 131072;
->>>>>>> 0780e1c5
         }
 
         return maxElements;
