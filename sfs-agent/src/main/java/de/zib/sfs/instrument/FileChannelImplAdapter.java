--- conflicted
+++ resolved
@@ -187,11 +187,7 @@
 
         // return readResult;
         // }
-<<<<<<< HEAD
-        readMVs[0].visitVarInsn(Opcodes.ILOAD, 4);
-=======
         readMVs[0].visitVarInsn(Opcodes.ILOAD, 5);
->>>>>>> 245459e2
         readMVs[0].visitInsn(Opcodes.IRETURN);
         readMVs[0].visitMaxs(0, 0);
         readMVs[0].visitEnd();
@@ -297,11 +293,7 @@
 
         // return writeResult;
         // }
-<<<<<<< HEAD
-        writeMVs[0].visitVarInsn(Opcodes.ILOAD, 4);
-=======
         writeMVs[0].visitVarInsn(Opcodes.ILOAD, 5);
->>>>>>> 245459e2
         writeMVs[0].visitInsn(Opcodes.IRETURN);
         writeMVs[0].visitMaxs(0, 0);
         writeMVs[0].visitEnd();
